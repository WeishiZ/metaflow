--- conflicted
+++ resolved
@@ -14,11 +14,8 @@
     ("argo-workflows", ".argo.argo_workflows_cli.cli"),
     ("card", ".cards.card_cli.cli"),
     ("tag", ".tag_cli.cli"),
-<<<<<<< HEAD
     ("docker", ".docker.docker_cli.cli"),
-=======
     ("logs", ".logs_cli.cli"),
->>>>>>> 5cdeb9b1
 ]
 
 from .test_unbounded_foreach_decorator import InternalTestUnboundedForeachInput
