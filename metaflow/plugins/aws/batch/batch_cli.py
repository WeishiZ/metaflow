import os
import sys
import tarfile
import time
import traceback

import click

from distutils.dir_util import copy_tree
from io import BytesIO

from .batch import Batch, BatchKilledException, STDOUT_PATH, STDERR_PATH

from metaflow.datastore import FlowDataStore
from metaflow.datastore.local_backend import LocalBackend
from metaflow.metaflow_config import DATASTORE_LOCAL_DIR
from metaflow import util
from metaflow import R
from metaflow.exception import (
    CommandException,
    METAFLOW_EXIT_DISALLOW_RETRY,
)
from metaflow.mflog import TASK_LOG_SOURCE


try:
    # python2
    from urlparse import urlparse
except:  # noqa E722
    # python3
    from urllib.parse import urlparse

@click.group()
def cli():
    pass


@cli.group(help="Commands related to AWS Batch.")
def batch():
    pass


def _execute_cmd(func, flow_name, run_id, user, my_runs, echo):
    if user and my_runs:
        raise CommandException("--user and --my-runs are mutually exclusive.")

    if run_id and my_runs:
        raise CommandException("--run_id and --my-runs are mutually exclusive.")

    if my_runs:
        user = util.get_username()

    latest_run = True

    if user and not run_id:
        latest_run = False

    if not run_id and latest_run:
        run_id = util.get_latest_run_id(echo, flow_name)
        if run_id is None:
            raise CommandException("A previous run id was not found. Specify --run-id.")

    func(flow_name, run_id, user, echo)


def _sync_metadata(echo, metadata, task_datastore, attempt):
    if metadata.TYPE == 'local':
        def echo_none(*args, **kwargs):
            pass
        key_to_load = task_datastore.load_metadata(
            ['local_metadata'])['local_metadata']
        tarball = task_datastore.parent_datastore.load_data(
            [key_to_load])[0]
        with util.TempDir() as td:
            with tarfile.open(fileobj=BytesIO(tarball), mode='r:gz') as tar:
                tar.extractall(td)
            copy_tree(
                os.path.join(td, DATASTORE_LOCAL_DIR),
                LocalBackend.get_datastore_root_from_config(echo_none),
                update=True)


@batch.command(help="List unfinished AWS Batch tasks of this flow")
@click.option("--my-runs", default=False, is_flag=True,
    help="List all my unfinished tasks.")
@click.option("--user", default=None,
    help="List unfinished tasks for the given user.")
@click.option("--run-id", default=None,
    help="List unfinished tasks corresponding to the run id.")
@click.pass_context
def list(ctx, run_id, user, my_runs):
    batch = Batch(ctx.obj.metadata, ctx.obj.environment)
    _execute_cmd(
        batch.list_jobs, ctx.obj.flow.name, run_id, user, my_runs, ctx.obj.echo
    )


@batch.command(help="Terminate unfinished AWS Batch tasks of this flow.")
@click.option("--my-runs", default=False, is_flag=True,
    help="Kill all my unfinished tasks.")
@click.option("--user", default=None,
    help="Terminate unfinished tasks for the given user.")
@click.option("--run-id", default=None,
    help="Terminate unfinished tasks corresponding to the run id.")
@click.pass_context
def kill(ctx, run_id, user, my_runs):
    batch = Batch(ctx.obj.metadata, ctx.obj.environment)
    _execute_cmd(
        batch.kill_jobs, ctx.obj.flow.name, run_id, user, my_runs, ctx.obj.echo
    )


@batch.command(
    help="Execute a single task using AWS Batch. This command "
    "calls the top-level step command inside a AWS Batch "
    "job with the given options. Typically you do not "
    "call this command directly; it is used internally "
    "by Metaflow."
)
@click.argument("step-name")
@click.argument("code-package-sha")
@click.argument("code-package-url")
@click.option("--executable", help="Executable requirement for AWS Batch.")
@click.option(
    "--image", help="Docker image requirement for AWS Batch. In name:version format."
)
@click.option(
    "--iam_role", help="IAM role requirement for AWS Batch."
)
@click.option(
    "--execution_role", help="Execution role requirement for AWS Batch on Fargate."
)
@click.option("--cpu", help="CPU requirement for AWS Batch.")
@click.option("--gpu", help="GPU requirement for AWS Batch.")
@click.option("--memory", help="Memory requirement for AWS Batch.")
@click.option("--queue", help="Job execution queue for AWS Batch.")
@click.option("--run-id", help="Passed to the top-level 'step'.")
@click.option("--task-id", help="Passed to the top-level 'step'.")
@click.option("--input-paths", help="Passed to the top-level 'step'.")
@click.option("--split-index", help="Passed to the top-level 'step'.")
@click.option("--clone-path", help="Passed to the top-level 'step'.")
@click.option("--clone-run-id", help="Passed to the top-level 'step'.")
@click.option(
    "--tag", multiple=True, default=None, help="Passed to the top-level 'step'."
)
@click.option("--namespace", default=None, help="Passed to the top-level 'step'.")
@click.option("--retry-count", default=0, help="Passed to the top-level 'step'.")
@click.option(
    "--max-user-code-retries", default=0, help="Passed to the top-level 'step'."
)
@click.option(
    "--run-time-limit",
    default=5 * 24 * 60 * 60,
    help="Run time limit in seconds for the AWS Batch job. " "Default is 5 days."
)
@click.option("--shared_memory", help="Shared Memory requirement for AWS Batch.")
@click.option("--max_swap", help="Max Swap requirement for AWS Batch.")
@click.option("--swappiness", help="Swappiness requirement for AWS Batch.")
@click.pass_context
def step(
    ctx,
    step_name,
    code_package_sha,
    code_package_url,
    executable=None,
    image=None,
    iam_role=None,
    execution_role=None,
    cpu=None,
    gpu=None,
    memory=None,
    queue=None,
    run_time_limit=None,
    shared_memory=None,
    max_swap=None,
    swappiness=None,
    **kwargs
):
    def echo(msg, stream='stderr', batch_id=None):
        msg = util.to_unicode(msg)
        if batch_id:
            msg = '[%s] %s' % (batch_id, msg)
        ctx.obj.echo_always(msg, err=(stream == sys.stderr))
<<<<<<< HEAD

    if ctx.obj.datastore.datastore_root is None:
        ctx.obj.datastore.datastore_root = ctx.obj.datastore.get_datastore_root_from_config(echo)
=======
>>>>>>> 6368022e

    if R.use_r():
        entrypoint = R.entrypoint()
    else:
        if executable is None:
            executable = ctx.obj.environment.executable(step_name)
        entrypoint = '%s -u %s' % (executable,
                                   os.path.basename(sys.argv[0]))

    top_args = " ".join(util.dict_to_cli_options(ctx.parent.parent.params))

    input_paths = kwargs.get("input_paths")
    split_vars = None
    if input_paths:
        max_size = 30 * 1024
        split_vars = {
            "METAFLOW_INPUT_PATHS_%d" % (i // max_size): input_paths[i : i + max_size]
            for i in range(0, len(input_paths), max_size)
        }
        kwargs["input_paths"] = "".join("${%s}" % s for s in split_vars.keys())

    step_args = " ".join(util.dict_to_cli_options(kwargs))
    step_cli = u"{entrypoint} {top_args} step {step} {step_args}".format(
        entrypoint=entrypoint, top_args=top_args, step=step_name, step_args=step_args
    )
    node = ctx.obj.graph[step_name]

    # Get retry information
    retry_count = kwargs.get("retry_count", 0)
    retry_deco = [deco for deco in node.decorators if deco.name == "retry"]
    minutes_between_retries = None
    if retry_deco:
        minutes_between_retries = int(
            retry_deco[0].attributes.get("minutes_between_retries", 1)
        )

    # Set batch attributes
    task_spec = {
        'flow_name': ctx.obj.flow.name,
        'step_name': step_name,
        'run_id': kwargs['run_id'],
        'task_id': kwargs['task_id'],
        'retry_count': str(retry_count)
    }
    attrs = {'metaflow.%s' % k: v for k, v in task_spec.items()}
    attrs['metaflow.user'] = util.get_username()
    attrs['metaflow.version'] = ctx.obj.environment.get_environment_info()[
            "metaflow_version"
        ]

    env_deco = [deco for deco in node.decorators if deco.name == "environment"]
    if env_deco:
        env = env_deco[0].attributes["vars"]
    else:
        env = {}

    # Add the environment variables related to the input-paths argument
    if split_vars:
        env.update(split_vars)

    if retry_count:
        ctx.obj.echo_always(
            "Sleeping %d minutes before the next AWS Batch retry" % minutes_between_retries
        )
        time.sleep(minutes_between_retries * 60)

    # this information is needed for log tailing
    spec = task_spec.copy()
    spec['attempt'] = int(spec.pop('retry_count'))
<<<<<<< HEAD
    ds = ctx.obj.datastore(mode='w', **spec)
=======
    spec.pop('flow_name')
    ds = ctx.obj.flow_datastore.get_task_datastore(mode='w', **spec)
>>>>>>> 6368022e
    stdout_location = ds.get_log_location(TASK_LOG_SOURCE, 'stdout')
    stderr_location = ds.get_log_location(TASK_LOG_SOURCE, 'stderr')

    batch = Batch(ctx.obj.metadata, ctx.obj.environment)
    try:
        with ctx.obj.monitor.measure("metaflow.batch.launch"):
            batch.launch_job(
                step_name,
                step_cli,
                task_spec,
                code_package_sha,
                code_package_url,
                ctx.obj.flow_datastore.TYPE,
                image=image,
                queue=queue,
                iam_role=iam_role,
                execution_role=execution_role,
                cpu=cpu,
                gpu=gpu,
                memory=memory,
                run_time_limit=run_time_limit,
                shared_memory=shared_memory,
                max_swap=max_swap,
                swappiness=swappiness,
                env=env,
                attrs=attrs
            )
    except Exception as e:
        print(e)
        task_datastore = FlowDataStore(
            ctx.obj.flow.name, ctx.obj.environment,
            ctx.obj.metadata, ctx.obj.event_logger, ctx.obj.monitor)\
        .get_task_datastore(kwargs['run_id'], step_name, kwargs['task_id'])

        _sync_metadata(echo, ctx.obj.metadata, task_datastore, retry_count)
        sys.exit(METAFLOW_EXIT_DISALLOW_RETRY)
    try:
        batch.wait(stdout_location, stderr_location, echo=echo)
    except BatchKilledException:
        # don't retry killed tasks
        traceback.print_exc()
        sys.exit(METAFLOW_EXIT_DISALLOW_RETRY)
    finally:
        task_datastore = FlowDataStore(
            ctx.obj.flow.name, ctx.obj.environment,
            ctx.obj.metadata, ctx.obj.event_logger, ctx.obj.monitor)\
            .get_task_datastore(kwargs['run_id'], step_name, kwargs['task_id'])

        _sync_metadata(echo, ctx.obj.metadata, task_datastore, retry_count)<|MERGE_RESOLUTION|>--- conflicted
+++ resolved
@@ -181,12 +181,6 @@
         if batch_id:
             msg = '[%s] %s' % (batch_id, msg)
         ctx.obj.echo_always(msg, err=(stream == sys.stderr))
-<<<<<<< HEAD
-
-    if ctx.obj.datastore.datastore_root is None:
-        ctx.obj.datastore.datastore_root = ctx.obj.datastore.get_datastore_root_from_config(echo)
-=======
->>>>>>> 6368022e
 
     if R.use_r():
         entrypoint = R.entrypoint()
@@ -256,12 +250,8 @@
     # this information is needed for log tailing
     spec = task_spec.copy()
     spec['attempt'] = int(spec.pop('retry_count'))
-<<<<<<< HEAD
-    ds = ctx.obj.datastore(mode='w', **spec)
-=======
     spec.pop('flow_name')
     ds = ctx.obj.flow_datastore.get_task_datastore(mode='w', **spec)
->>>>>>> 6368022e
     stdout_location = ds.get_log_location(TASK_LOG_SOURCE, 'stdout')
     stderr_location = ds.get_log_location(TASK_LOG_SOURCE, 'stderr')
 
