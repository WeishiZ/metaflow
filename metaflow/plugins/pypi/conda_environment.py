--- conflicted
+++ resolved
@@ -104,19 +104,6 @@
             )
 
         def cache(storage, results, type_):
-<<<<<<< HEAD
-            def _datastore_url(url, local_path, dedupl_prefix=None):
-                # Generate a valid path for a file for the datastore.
-                base, _file = os.path.split(urlparse(url).path)
-                _, localfile = os.path.split(local_path)
-                # Uses netloc and basepath from the url, but the filename from local_path
-                # to support pip wheels that were built on the fly.
-                #
-                path_prefix = dedupl_prefix if dedupl_prefix else ""
-                # the url might not contain a file extension, which also can not be inferred after the fact.
-                # pip install fails during bootstrapping if the downloaded packages are missing file extensions.
-                return urlparse(url).netloc + os.path.join(base, path_prefix, localfile)
-
             local_packages = {}
             for result in results:
                 _id, packages, _, _ = result
@@ -124,25 +111,13 @@
                     pkg_meta = next((pkg for pkg in packages if pkg["url"] == url), {})
                     local_packages[url] = {
                         # Path to package in datastore.
-                        "path": _datastore_url(
+                        "path": generate_cache_path(
                             url, local_path, pkg_meta.get("hash", None)
                         ),
                         # Path to package on local disk.
                         "local_path": local_path,
                     }
 
-=======
-            local_packages = {
-                url: {
-                    # Path to package in datastore.
-                    "path": generate_cache_path(url, local_path),
-                    # Path to package on local disk.
-                    "local_path": local_path,
-                }
-                for result in results
-                for url, local_path in self.solvers[type_].metadata(*result).items()
-            }
->>>>>>> 2574095f
             dirty = set()
             # Prune list of packages to cache.
             for id_, packages, _, _ in results:
@@ -153,16 +128,10 @@
                         # otherwise they are solved and will not contain "path".
                         local_packages.pop(package["url"], None)
                     else:
-<<<<<<< HEAD
                         # TODO: Match up with CONDA_DATASTORE_ROOT so that cache
                         #       gets invalidated when DATASTORE is moved.
                         # Path in datastore is not yet saved to manifest, add the one we generated earlier
                         package["path"] = local_packages[package["url"]]["path"]
-=======
-                        package["path"] = generate_cache_path(
-                            package["url"], parse_filename_from_url(package["url"])
-                        )
->>>>>>> 2574095f
                         dirty.add(id_)
 
             list_of_path_and_filehandle = [
