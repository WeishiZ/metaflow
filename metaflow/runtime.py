"""
Local backend

Execute the flow with a native runtime
using local / remote processes
"""
from __future__ import print_function
import json
import os
import sys
import fcntl
import time
import select
import subprocess
from datetime import datetime
from io import BytesIO
from functools import partial

from . import get_namespace
from .metaflow_config import MAX_ATTEMPTS
from .exception import MetaflowException,\
    MetaflowInternalError,\
    METAFLOW_EXIT_DISALLOW_RETRY
from . import procpoll
from .datastore import TaskDataStoreSet
from .datastore.exceptions import DataException
from .metadata import MetaDatum
from .debug import debug
from .decorators import flow_decorators
from .mflog import mflog, RUNTIME_LOG_SOURCE
from .util import to_unicode, compress_list

MAX_WORKERS=16
MAX_NUM_SPLITS=100
MAX_LOG_SIZE=1024*1024
PROGRESS_INTERVAL = 1000 #ms
# The following is a list of the (data) artifacts used by the runtime while
# executing a flow. These are prefetched during the resume operation by
# leveraging the TaskDataStoreSet.
PREFETCH_DATA_ARTIFACTS = ['_foreach_stack', '_task_ok', '_transition']

# Runtime must use logsource=RUNTIME_LOG_SOURCE for all loglines that it
# formats according to mflog. See a comment in mflog.__init__
mflog_msg = partial(mflog.decorate, RUNTIME_LOG_SOURCE)

# TODO option: output dot graph periodically about execution

class NativeRuntime(object):

    def __init__(self,
                 flow,
                 graph,
                 flow_datastore,
                 metadata,
                 environment,
                 package,
                 logger,
                 entrypoint,
                 event_logger,
                 monitor,
                 run_id=None,
                 clone_run_id=None,
                 clone_steps=None,
                 max_workers=MAX_WORKERS,
                 max_num_splits=MAX_NUM_SPLITS,
                 max_log_size=MAX_LOG_SIZE):

        if run_id is None:
            self._run_id = metadata.new_run_id()
        else:
            self._run_id = run_id
            metadata.register_run_id(run_id)

        self._flow = flow
        self._graph = graph
        self._flow_datastore = flow_datastore
        self._metadata = metadata
        self._environment = environment
        self._logger = logger
        self._max_workers = max_workers
        self._num_active_workers = 0
        self._max_num_splits = max_num_splits
        self._max_log_size = max_log_size
        self._params_task = None
        self._entrypoint = entrypoint
        self.event_logger = event_logger
        self._monitor = monitor

        self._clone_run_id = clone_run_id
        self._clone_steps = {} if clone_steps is None else clone_steps

        self._origin_ds_set = None
        if clone_run_id:
            # resume logic
            # 0. If clone_run_id is specified, attempt to clone all the
            # successful tasks from the flow with `clone_run_id`. And run the
            # unsuccessful or not-run steps in the regular fashion.
            # 1. With _find_origin_task, for every task in the current run, we
            # find the equivalent task in `clone_run_id` using
            # pathspec_index=run/step:[index] and verify if this task can be
            # cloned.
            # 2. If yes, we fire off a clone-only task which copies the
            # metadata from the `clone_origin` to pathspec=run/step/task to
            # mimmick that the resumed run looks like an actual run.
            # 3. All steps that couldn't be cloned (either unsuccessful or not
            # run) are run as regular tasks.
            # Lastly, to improve the performance of the cloning process, we
            # leverage the TaskDataStoreSet abstraction to prefetch the
            # entire DAG of `clone_run_id` and relevant data artifacts
            # (see PREFETCH_DATA_ARTIFACTS) so that the entire runtime can
            # access the relevant data from cache (instead of going to the datastore
            # after the first prefetch).
            logger(
                'Gathering required information to resume run (this may take a bit of time)...')
            self._origin_ds_set = \
                TaskDataStoreSet(
                    flow_datastore,
                    clone_run_id,
                    prefetch_data_artifacts=PREFETCH_DATA_ARTIFACTS)
        self._run_queue = []
        self._poll = procpoll.make_poll()
        self._workers = {}  # fd -> subprocess mapping
        self._finished = {}
        self._is_cloned = {}

        for step in flow:
            for deco in step.decorators:
                deco.runtime_init(flow,
                                  graph,
                                  package,
                                  self._run_id)

    def _new_task(self, step, input_paths=None, **kwargs):

        if input_paths is None:
            may_clone = True
        else:
            may_clone = all(self._is_cloned[path] for path in input_paths)

        if step in self._clone_steps:
            may_clone = False

        if step == '_parameters':
            decos = []
        else:
            decos = getattr(self._flow, step).decorators

        return Task(self._flow_datastore,
                    self._flow,
                    step,
                    self._run_id,
                    self._metadata,
                    self._environment,
                    self._entrypoint,
                    self.event_logger,
                    self._monitor,
                    input_paths=input_paths,
                    may_clone=may_clone,
                    clone_run_id=self._clone_run_id,
                    origin_ds_set=self._origin_ds_set,
                    decos=decos,
                    logger=self._logger,
                    **kwargs)

    @property
    def run_id(self):
        return self._run_id

    def persist_parameters(self, task_id=None):
        task = self._new_task('_parameters', task_id=task_id)
        if not task.is_cloned:
            task.persist(self._flow)
        self._params_task = task.path
        self._is_cloned[task.path] = task.is_cloned

    def execute(self):

        self._logger('Workflow starting (run-id %s):' % self._run_id,
                     system_msg=True)

        self._metadata.start_run_heartbeat(self._flow.name, self._run_id)

        if self._params_task:
            self._queue_push('start', {'input_paths': [self._params_task]})
        else:
            self._queue_push('start', {})

        progress_tstamp = time.time()
        try:
            # main scheduling loop
            exception = None
            while self._run_queue or\
                    self._num_active_workers > 0:

                # 1. are any of the current workers finished?
                finished_tasks = list(self._poll_workers())
                # 2. push new tasks triggered by the finished tasks to the queue
                self._queue_tasks(finished_tasks)
                # 3. if there are available worker slots, pop and start tasks
                #    from the queue.
                self._launch_workers()

                if time.time() - progress_tstamp > PROGRESS_INTERVAL:
                    progress_tstamp = time.time()
                    msg = "%d tasks are running: %s." %\
                          (self._num_active_workers, 'e.g. ...')  # TODO
                    self._logger(msg, system_msg=True)
                    msg = "%d tasks are waiting in the queue." %\
                          len(self._run_queue)
                    self._logger(msg, system_msg=True)
                    msg = "%d steps are pending: %s." %\
                          (0, 'e.g. ...')  # TODO
                    self._logger(msg, system_msg=True)

        except KeyboardInterrupt as ex:
            self._logger('Workflow interrupted.', system_msg=True, bad=True)
            self._killall()
            exception = ex
            raise
        except Exception as ex:
            self._logger('Workflow failed.', system_msg=True, bad=True)
            self._killall()
            exception = ex
            raise
        finally:
            # on finish clean tasks
            for step in self._flow:
                for deco in step.decorators:
                    deco.runtime_finished(exception)

            self._metadata.stop_heartbeat()

        # assert that end was executed and it was successful
        if ('end', ()) in self._finished:
            self._logger('Done!', system_msg=True)
        else:
            raise MetaflowInternalError('The *end* step was not successful '
                                        'by the end of flow.')

    def _killall(self):
        # If we are here, all children have received a signal and are shutting down.
        # We want to give them an opportunity to do so and then kill
        live_workers = set(self._workers.values())
        now = int(time.time())
        self._logger('Terminating %d active tasks...' % len(live_workers),
                     system_msg=True, bad=True)
        while live_workers and int(time.time()) - now < 5:
            # While not all workers are dead and we have waited less than 5 seconds
            live_workers = [worker for worker in live_workers if not worker.clean()]
        if live_workers:
            self._logger('Killing %d remaining tasks after having waited for %d seconds -- '
                         'some tasks may not exit cleanly' % (len(live_workers),
                                                              int(time.time()) - now),
                         system_msg=True, bad=True)
            for worker in live_workers:
                worker.kill()
        self._logger('Flushing logs...', system_msg=True, bad=True)
        # give killed workers a chance to flush their logs to datastore
        for _ in range(3):
            list(self._poll_workers())

    # Store the parameters needed for task creation, so that pushing on items
    # onto the run_queue is an inexpensive operation.
    def _queue_push(self, step, task_kwargs):
        self._run_queue.insert(0, (step, task_kwargs))

    def _queue_pop(self):
        return self._run_queue.pop() if self._run_queue else None

    def _queue_task_join(self, task, next_steps):
        # if the next step is a join, we need to check that
        # all input tasks for the join have finished before queuing it.

        # CHECK: this condition should be enforced by the linter but
        # let's assert that the assumption holds
        if len(next_steps) > 1:
            msg = 'Step *{step}* transitions to a join and another '\
                  'step. The join must be the only transition.'
            raise MetaflowInternalError(task, msg.format(step=task.step))
        else:
            next_step = next_steps[0]

        # matching_split is the split-parent of the finished task
        matching_split = self._graph[self._graph[next_step].split_parents[-1]]
        step_name, foreach_stack = task.finished_id

        if matching_split.type == 'foreach':
            # next step is a foreach join

            def siblings(foreach_stack):
                top = foreach_stack[-1]
                bottom = list(foreach_stack[:-1])
                for index in range(top.num_splits):
                    yield tuple(bottom + [top._replace(index=index)])

            # required tasks are all split-siblings of the finished task
            required_tasks = [self._finished.get((task.step, s))
                              for s in siblings(foreach_stack)]
            join_type = 'foreach'
        else:
            # next step is a split-and
            # required tasks are all branches joined by the next step
            required_tasks = [self._finished.get((step, foreach_stack))
                              for step in self._graph[next_step].in_funcs]
            join_type = 'linear'

        if all(required_tasks):
            # all tasks to be joined are ready. Schedule the next join step.
            self._queue_push(next_step,
                             {'input_paths': required_tasks,
                              'join_type': join_type})

    def _queue_task_foreach(self, task, next_steps):

        # CHECK: this condition should be enforced by the linter but
        # let's assert that the assumption holds
        if len(next_steps) > 1:
            msg = 'Step *{step}* makes a foreach split but it defines '\
                  'multiple transitions. Specify only one transition '\
                  'for foreach.'
            raise MetaflowInternalError(msg.format(step=task.step))
        else:
            next_step = next_steps[0]

        num_splits = task.results['_foreach_num_splits']
        if num_splits > self._max_num_splits:
            msg = 'Foreach in step *{step}* yielded {num} child steps '\
                  'which is more than the current maximum of {max} '\
                  'children. You can raise the maximum with the '\
                  '--max-num-splits option. '
            raise TaskFailed(task, msg.format(step=task.step,
                                              num=num_splits,
                                              max=self._max_num_splits))

        # schedule all splits
        for i in range(num_splits):
            self._queue_push(next_step,
                             {'split_index': str(i),
                              'input_paths': [task.path]})

    def _queue_tasks(self, finished_tasks):
        # finished tasks include only successful tasks
        for task in finished_tasks:
            self._finished[task.finished_id] = task.path
            self._is_cloned[task.path] = task.is_cloned

            # CHECK: ensure that runtime transitions match with
            # statically inferred transitions
            trans = task.results.get('_transition')
            if trans:
                next_steps = trans[0]
                foreach = trans[1]
            else:
                next_steps = []
                foreach = None
            expected = self._graph[task.step].out_funcs
            if next_steps != expected:
                msg = 'Based on static analysis of the code, step *{step}* '\
                      'was expected to transition to step(s) *{expected}*. '\
                      'However, when the code was executed, self.next() was '\
                      'called with *{actual}*. Make sure there is only one '\
                      'unconditional self.next() call in the end of your '\
                      'step. '
                raise MetaflowInternalError(msg.format(step=task.step,
                                                       expected=', '.join(
                                                           expected),
                                                       actual=', '.join(next_steps)))

            # Different transition types require different treatment
            if any(self._graph[f].type == 'join' for f in next_steps):
                # Next step is a join
                self._queue_task_join(task, next_steps)
            elif foreach:
                # Next step is a foreach child
                self._queue_task_foreach(task, next_steps)
            else:
                # Next steps are normal linear steps
                for step in next_steps:
                    self._queue_push(step, {'input_paths': [task.path]})

    def _poll_workers(self):
        if self._workers:
            for event in self._poll.poll(PROGRESS_INTERVAL):
                worker = self._workers.get(event.fd)
                if worker:
                    if event.can_read:
                        worker.read_logline(event.fd)
                    if event.is_terminated:
                        returncode = worker.terminate()

                        for fd in worker.fds():
                            self._poll.remove(fd)
                            del self._workers[fd]
                        self._num_active_workers -= 1

                        task = worker.task
                        if returncode:
                            # worker did not finish successfully
                            if worker.cleaned or \
                               returncode == METAFLOW_EXIT_DISALLOW_RETRY:
                                self._logger("This failed task will not be "
                                             "retried.", system_msg=True)
                            else:
                                if task.retries < task.user_code_retries +\
                                        task.error_retries:
                                    self._retry_worker(worker)
                                else:
                                    raise TaskFailed(task)
                        else:
                            # worker finished successfully
                            yield task

    def _launch_workers(self):
        while self._run_queue and self._num_active_workers < self._max_workers:
            step, task_kwargs = self._queue_pop()
            # Initialize the task (which can be expensive using remote datastores)
            # before launching the worker so that cost is amortized over time, instead
            # of doing it during _queue_push.
            task = self._new_task(step, **task_kwargs)
            self._launch_worker(task)

    def _retry_worker(self, worker):
        worker.task.retries += 1
        if worker.task.retries >= MAX_ATTEMPTS:
            # any results with an attempt ID >= MAX_ATTEMPTS will be ignored
            # by datastore, so running a task with such a retry_could would
            # be pointless and dangerous
            raise MetaflowInternalError("Too many task attempts (%d)! "
                                        "MAX_ATTEMPTS exceeded."
                                        % worker.task.retries)

        worker.task.new_attempt()
        self._launch_worker(worker.task)

    def _launch_worker(self, task):
        worker = Worker(task, self._max_log_size)
        for fd in worker.fds():
            self._workers[fd] = worker
            self._poll.add(fd)
        self._num_active_workers += 1


class Task(object):
    clone_pathspec_mapping = {}

    def __init__(self,
                 flow_datastore,
                 flow,
                 step,
                 run_id,
                 metadata,
                 environment,
                 entrypoint,
                 event_logger,
                 monitor,
                 input_paths=None,
                 split_index=None,
                 clone_run_id=None,
                 origin_ds_set=None,
                 may_clone=False,
                 join_type=None,
                 logger=None,
                 task_id=None,
                 decos=[]):
        if task_id is None:
            task_id = str(metadata.new_task_id(run_id, step))
        else:
            # task_id is preset only by persist_parameters()
            metadata.register_task_id(run_id, step, task_id)

        self.step = step
        self.flow_name = flow.name
        self.run_id = run_id
        self.task_id = task_id
        self.input_paths = input_paths
        self.split_index = split_index
        self.decos = decos
        self.entrypoint = entrypoint
        self.environment = environment
        self.environment_type = self.environment.TYPE
        self.clone_run_id = clone_run_id
        self.clone_origin = None
        self.origin_ds_set = origin_ds_set
        self.metadata = metadata
        self.event_logger = event_logger
        self.monitor = monitor

        self._logger = logger
        self._path = '%s/%s/%s' % (self.run_id, self.step, self.task_id)

        self.retries = 0
        self.user_code_retries = 0
        self.error_retries = 0

        self.tags = metadata.sticky_tags
        self.event_logger_type = self.event_logger.logger_type
        self.monitor_type = monitor.monitor_type

        self.metadata_type = metadata.TYPE
        self.datastore_type = flow_datastore.TYPE
        self._flow_datastore = flow_datastore
        self.datastore_sysroot = flow_datastore.datastore_root
        self._results_ds = None

        if clone_run_id and may_clone:
            self._is_cloned = self._attempt_clone(clone_run_id, join_type)
        else:
            self._is_cloned = False

        # Open the output datastore only if the task is not being cloned.
        if not self._is_cloned:
            self.new_attempt()

            for deco in decos:
                deco.runtime_task_created(self._ds,
                                          task_id,
                                          split_index,
                                          input_paths,
                                          self._is_cloned)

                # determine the number of retries of this task
                user_code_retries, error_retries = deco.step_task_retry_count()
                self.user_code_retries = max(self.user_code_retries,
                                             user_code_retries)
                self.error_retries = max(self.error_retries, error_retries)

    def new_attempt(self):
        self._ds = self._flow_datastore.get_task_datastore(
            self.run_id, self.step, self.task_id, attempt=self.retries, mode='w')
        self._ds.init_task()

<<<<<<< HEAD
=======

>>>>>>> fa96fb35
    def log(self, msg, system_msg=False, pid=None, timestamp=True):
        if pid:
            prefix = '[%s (pid %s)] ' % (self._path, pid)
        else:
            prefix = '[%s] ' % self._path

        self._logger(msg,
                     head=prefix,
                     system_msg=system_msg,
                     timestamp=timestamp)
        sys.stdout.flush()

    def _find_origin_task(self, clone_run_id, join_type):
        if self.step == '_parameters':
            pathspec = '%s/_parameters[]' % clone_run_id
            origin = self.origin_ds_set.get_with_pathspec_index(pathspec)

            if origin is None:
                # This is just for usability: We could rerun the whole flow
                # if an unknown clone_run_id is provided but probably this is
                # not what the user intended, so raise a warning
                raise MetaflowException("Resume could not find run id *%s*" %
                                        clone_run_id)
            else:
                return origin
        else:
            # all inputs must have the same foreach stack, so we can safely
            # pick the first one
            parent_pathspec = self.input_paths[0]
            origin_parent_pathspec = \
                self.clone_pathspec_mapping[parent_pathspec]
            parent = self.origin_ds_set.get_with_pathspec(origin_parent_pathspec)
            # Parent should be non-None since only clone the child if the parent
            # was successfully cloned.
            foreach_stack = parent['_foreach_stack']
            if join_type == 'foreach':
                # foreach-join pops the topmost index
                index = ','.join(str(s.index) for s in foreach_stack[:-1])
            elif self.split_index:
                # foreach-split pushes a new index
                index = ','.join([str(s.index) for s in foreach_stack] +
                                 [str(self.split_index)])
            else:
                # all other transitions keep the parent's foreach stack intact
                index = ','.join(str(s.index) for s in foreach_stack)
            pathspec = '%s/%s[%s]' % (clone_run_id, self.step, index)
            return self.origin_ds_set.get_with_pathspec_index(pathspec)

    def _attempt_clone(self, clone_run_id, join_type):
        origin = self._find_origin_task(clone_run_id, join_type)

        if origin and origin['_task_ok']:
            # Store the mapping from current_pathspec -> origin_pathspec which
            # will be useful for looking up origin_ds_set in find_origin_task.
            self.clone_pathspec_mapping[self._path] = origin.pathspec
            if self.step == '_parameters':
                # Clone in place without relying on run_queue.
                self.new_attempt()
                self._ds.clone(origin)
                self._ds.done()
            else:
                self.log("Cloning results of a previously run task %s"
                         % origin.pathspec, system_msg=True)
                # Store the origin pathspec in clone_origin so this can be run
                # as a task by the runtime.
                self.clone_origin = origin.pathspec
                # Save a call to creating the results_ds since its same as origin.
                self._results_ds = origin
            return True
        else:
            return False

    @property
    def path(self):
        return self._path

    @property
    def results(self):
        if self._results_ds:
            return self._results_ds
        else:
            self._results_ds = self._flow_datastore.get_task_datastore(
                self.run_id, self.step, self.task_id)
            return self._results_ds

    @property
    def finished_id(self):
        # note: id is not available before the task has finished
        return (self.step, tuple(self.results['_foreach_stack']))

    @property
    def is_cloned(self):
        return self._is_cloned

    def persist(self, flow):
        # this is used to persist parameters before the start step
        flow._task_ok = flow._success = True
        flow._foreach_stack = []
        self._ds.persist(flow)
        self._ds.done()

<<<<<<< HEAD
    def save_logs(self, logtype_to_logs):
        self._ds.save_logs(RUNTIME_LOG_SOURCE, logtype_to_logs)
=======
    def save_logs(self, stdout_buffer, stderr_buffer):
        self._ds.save_logs(RUNTIME_LOG_SOURCE, [
            ('stdout', stdout_buffer),
            ('stderr', stderr_buffer)
        ])
>>>>>>> fa96fb35

    def save_metadata(self, name, metadata):
        self._ds.save_metadata({name: metadata})

    def __str__(self):
        return ' '.join(self._args)


class TaskFailed(MetaflowException):
    headline = "Step failure"

    def __init__(self, task, msg=''):
        body = "Step *%s* (task-id %s) failed" % (task.step,
                                                  task.task_id)
        if msg:
            body = '%s: %s' % (body, msg)
        else:
            body += '.'

        super(TaskFailed, self).__init__(body)


class TruncatedBuffer(object):
    def __init__(self, name, maxsize):
        self.name = name
        self._maxsize = maxsize
        self._buffer = BytesIO()
        self._size = 0
        self._eof = False

    def write(self, bytedata, system_msg=False):
        if system_msg:
            self._buffer.write(bytedata)
        elif not self._eof:
            if self._size + len(bytedata) < self._maxsize:
                self._buffer.write(bytedata)
                self._size += len(bytedata)
            else:
                msg = b'[TRUNCATED - MAXIMUM LOG FILE SIZE REACHED]\n'
                self._buffer.write(mflog_msg(msg))
                self._eof = True

    def get_bytes(self):
        return self._buffer.getvalue()

    def get_buffer(self):
        self._buffer.seek(0)
        return self._buffer


class CLIArgs(object):
    """
    Container to allow decorators modify the command line parameters
    for step execution in StepDecorator.runtime_step_cli().
    """

    def __init__(self, task):
        self.task = task
        self.entrypoint = list(task.entrypoint)
        self.top_level_options = {
            'quiet': True,
            'coverage': 'coverage' in sys.modules,
            'metadata': self.task.metadata_type,
            'environment': self.task.environment_type,
            'datastore': self.task.datastore_type,
            'event-logger': self.task.event_logger_type,
            'monitor': self.task.monitor_type,
            'datastore-root': self.task.datastore_sysroot,
            'with': [deco.make_decorator_spec() for deco in self.task.decos
                     if not deco.statically_defined]
        }

        # FlowDecorators can define their own top-level options. They are
        # responsible for adding their own top-level options and values through
        # the get_top_level_options() hook.
        for deco in flow_decorators():
            self.top_level_options.update(deco.get_top_level_options())

        self.commands = ['step']
        self.command_args = [self.task.step]
        self.command_options = {
            'run-id': task.run_id,
            'task-id': task.task_id,
            'input-paths': compress_list(task.input_paths),
            'split-index': task.split_index,
            'retry-count': task.retries,
            'max-user-code-retries': task.user_code_retries,
            'tag': task.tags,
            'namespace': get_namespace() or ''
        }
        self.env = {}

    def get_args(self):
        def options(mapping):
            """ Map a dictionary of options to a list of command-line arguments.

            Values assigned to boolean values are assumed boolean flags. List values
            are converted to repeated CLI arguments.

            >>> list(options({"foo": True, "bar": False, "baz": "", "qux": ["a", "b"]}))
            ["--foo", "--baz", "", "--qux", "a", "--qux", "b"]
            """
            for k, v in mapping.items():
                values = v if isinstance(v, list) else [v]
                for value in values:
                    if value is not None and value is not False:
                        yield '--%s' % k
                        if not isinstance(value, bool):
                            yield to_unicode(value)

        args = list(self.entrypoint)
        args.extend(options(self.top_level_options))
        args.extend(self.commands)
        args.extend(self.command_args)
        args.extend(options(self.command_options))
        return args

    def get_env(self):
        return self.env

    def __str__(self):
        return ' '.join(self.get_args())


class Worker(object):

    def __init__(self, task, max_logs_size):

        self.task = task
        self._proc = self._launch()

        if task.retries > task.user_code_retries:
            self.task.log('Task fallback is starting to handle the failure.',
                          system_msg=True,
                          pid=self._proc.pid)
        elif not task.is_cloned:
            suffix = ' (retry).' if task.retries else '.'
            self.task.log('Task is starting' + suffix,
                          system_msg=True,
                          pid=self._proc.pid)

        self._stdout = TruncatedBuffer('stdout', max_logs_size)
        self._stderr = TruncatedBuffer('stderr', max_logs_size)

        self._logs = {self._proc.stderr.fileno(): (self._proc.stderr,
                                                   self._stderr),
                      self._proc.stdout.fileno(): (self._proc.stdout,
                                                   self._stdout)}

        self._encoding = sys.stdout.encoding or 'UTF-8'
        self.killed = False  # Killed indicates that the task was forcibly killed
                             # with SIGKILL by the master process.
                             # A killed task is always considered cleaned
        self.cleaned = False  # A cleaned task is one that is shutting down and has been
                              # noticed by the runtime and queried for its state (whether or
                              # not is is properly shut down)

    def _launch(self):
        args = CLIArgs(self.task)
        env = dict(os.environ)

        if self.task.clone_run_id:
            args.command_options['clone-run-id'] = self.task.clone_run_id

        if self.task.is_cloned and self.task.clone_origin:
            args.command_options['clone-only'] = self.task.clone_origin
            # disabling atlas sidecar for cloned tasks due to perf reasons
            args.top_level_options['monitor'] = 'nullSidecarMonitor'
        else:
            # decorators may modify the CLIArgs object in-place
            for deco in self.task.decos:
                deco.runtime_step_cli(args,
                                      self.task.retries,
                                      self.task.user_code_retries)
        env.update(args.get_env())
        env['PYTHONUNBUFFERED'] = 'x'
        # the env vars are needed by the test framework, nothing else
        env['_METAFLOW_ATTEMPT'] = str(self.task.retries)
        if self.task.clone_run_id:
            env['_METAFLOW_RESUMED_RUN'] = '1'
            env['_METAFLOW_RESUME_ORIGIN_RUN_ID'] = str(self.task.clone_run_id)
        # NOTE bufsize=1 below enables line buffering which is required
        # by read_logline() below that relies on readline() not blocking
        # print('running', args)
        cmdline = args.get_args()
        debug.subcommand_exec(cmdline)
        return subprocess.Popen(cmdline,
                                env=env,
                                bufsize=1,
                                stdin=subprocess.PIPE,
                                stderr=subprocess.PIPE,
                                stdout=subprocess.PIPE)

    def emit_log(self, msg, buf, system_msg=False):
        if mflog.is_structured(msg):
            res = mflog.parse(msg)
            if res:
                # parsing successful
                plain = res.msg
                timestamp = res.utc_tstamp
                if res.should_persist:
                    # in special circumstances we may receive structured
                    # loglines that haven't been properly persisted upstream.
                    # This is the case e.g. if a task crashes in an external
                    # system and we retrieve the remaining logs after the crash.
                    # Those lines are marked with a special tag, should_persist,
                    # which we process here
                    buf.write(mflog.unset_should_persist(msg))
            else:
                # parsing failed, corrupted logline. Print it as-is
                timestamp = datetime.utcnow()
                plain = msg
        else:
            # If the line isn't formatted with mflog already, we format it here.
            plain = msg
            timestamp = datetime.utcnow()
            # store unformatted loglines in the buffer that will be
            # persisted, assuming that all previously formatted loglines have
            # been already persisted at the source.
            buf.write(mflog_msg(msg, now=timestamp), system_msg=system_msg)
        text = plain.strip().decode(self._encoding, errors='replace')
        self.task.log(text,
                      pid=self._proc.pid,
                      timestamp=mflog.utc_to_local(timestamp),
                      system_msg=system_msg)

    def read_logline(self, fd):
        fileobj, buf = self._logs[fd]
        # readline() below should never block thanks to polling and
        # line buffering. If it does, things will deadlock
        line = fileobj.readline()
        if line:
            self.emit_log(line, buf)
            return True
        else:
            return False

    def fds(self):
        return (self._proc.stderr.fileno(),
                self._proc.stdout.fileno())

    def clean(self):
        if self.killed:
            return True
        if not self.cleaned:
            for fileobj, buf in self._logs.values():
                msg = b'[KILLED BY ORCHESTRATOR]\n'
                self.emit_log(msg, buf, system_msg=True)
            self.cleaned = True
        return self._proc.poll() is not None

    def kill(self):
        if not self.killed:
            try:
                self._proc.kill()
            except:
                pass
            self.cleaned = True
            self.killed = True

    def terminate(self):
        # this shouldn't block, since terminate() is called only
        # after the poller has decided that the worker is dead
        returncode = self._proc.wait()

        # consume all remaining loglines
        # we set the file descriptor to be non-blocking, since
        # the pipe may stay active due to subprocesses launched by
        # the worker, e.g. sidecars, so we can't rely on EOF. We try to
        # read just what's available in the pipe buffer
        for fileobj, buf in self._logs.values():
            fileno = fileobj.fileno()
            fcntl.fcntl(fileno, fcntl.F_SETFL, os.O_NONBLOCK)
            try:
                while self.read_logline(fileno):
                    pass
            except:
                # ignore "resource temporarily unavailable" etc. errors
                # caused due to non-blocking. Draining is done on a
                # best-effort basis.
                pass

        # Return early if the task is cloned since we don't want to
        # perform any log collection.
        if not self.task.is_cloned:
            self.task.save_metadata('runtime', {'return_code': returncode,
                                                'killed': self.killed,
                                                'success': returncode == 0})
            if returncode:
                if not self.killed:
                    if returncode == -11:
                        self.emit_log(b'Task failed with a segmentation fault.',
                                      self._stderr,
                                      system_msg=True)
                    else:
                        self.emit_log(b'Task failed.',
                                      self._stderr,
                                      system_msg=True)
            else:
                num = self.task.results['_foreach_num_splits']
                if num:
                    self.task.log('Foreach yields %d child steps.' % num,
                                  system_msg=True,
                                  pid=self._proc.pid)
                self.task.log('Task finished successfully.',
                              system_msg=True,
                              pid=self._proc.pid)
<<<<<<< HEAD
            self.task.save_logs({
                'stdout': self._stdout.get_buffer(),
                'stderr': self._stderr.get_buffer()})

=======
            self.task.save_logs(self._stdout.get_bytes(),
                                self._stderr.get_bytes())
>>>>>>> fa96fb35
        return returncode

    def __str__(self):
        return 'Worker[%d]: %s' % (self._proc.pid, self.task.path)<|MERGE_RESOLUTION|>--- conflicted
+++ resolved
@@ -529,10 +529,6 @@
             self.run_id, self.step, self.task_id, attempt=self.retries, mode='w')
         self._ds.init_task()
 
-<<<<<<< HEAD
-=======
-
->>>>>>> fa96fb35
     def log(self, msg, system_msg=False, pid=None, timestamp=True):
         if pid:
             prefix = '[%s (pid %s)] ' % (self._path, pid)
@@ -634,16 +630,8 @@
         self._ds.persist(flow)
         self._ds.done()
 
-<<<<<<< HEAD
     def save_logs(self, logtype_to_logs):
         self._ds.save_logs(RUNTIME_LOG_SOURCE, logtype_to_logs)
-=======
-    def save_logs(self, stdout_buffer, stderr_buffer):
-        self._ds.save_logs(RUNTIME_LOG_SOURCE, [
-            ('stdout', stdout_buffer),
-            ('stderr', stderr_buffer)
-        ])
->>>>>>> fa96fb35
 
     def save_metadata(self, name, metadata):
         self._ds.save_metadata({name: metadata})
@@ -951,15 +939,10 @@
                 self.task.log('Task finished successfully.',
                               system_msg=True,
                               pid=self._proc.pid)
-<<<<<<< HEAD
             self.task.save_logs({
                 'stdout': self._stdout.get_buffer(),
                 'stderr': self._stderr.get_buffer()})
 
-=======
-            self.task.save_logs(self._stdout.get_bytes(),
-                                self._stderr.get_bytes())
->>>>>>> fa96fb35
         return returncode
 
     def __str__(self):
